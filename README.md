# primecount-backup

[![Build Status](https://travis-ci.org/kimwalisch/primecount.svg)](https://travis-ci.org/kimwalisch/primecount)
[![Build Status](https://ci.appveyor.com/api/projects/status/github/kimwalisch/primecount?branch=master&svg=true)](https://ci.appveyor.com/project/kimwalisch/primecount)
[![Github Releases](https://img.shields.io/github/release/kimwalisch/primecount.svg)](https://github.com/kimwalisch/primecount/releases)

The primecount backup version saves intermediate results to a backup file.
If your computer crashes or if you interrupt a computation you can resume
the same computation from the backup file. For pi(x) computations that
take weeks or even months to compute the backup functionality is very
important. David Baugh and myself have used primecount-backup to compute
pi(10^27) and many other records.

The primecount backup version generates the following files:

* ```primecount.backup```: Backup file with intermediate results.
* ```primecount.log```: Main log file.
* ```results.txt```: Log file with final results.

## Binaries

Below are the latest precompiled primecount binaries for
Windows and Linux. These binaries are statically linked and
require a CPU which supports the POPCNT instruction (2010 or
later).

* [primecount-backup-4.7-win64.zip](https://github.com/kimwalisch/primecount/releases/download/v4.7-backup/primecount-backup-4.7-win64.zip), 581 KB
* [primecount-backup-4.7-linux-x64.tar.xz](https://github.com/kimwalisch/primecount/releases/download/v4.7-backup/primecount-backup-4.7-linux-x64.tar.xz), 931 KB
* [primecount-backup-4.7-macOS-x64.zip](https://github.com/kimwalisch/primecount/releases/download/v4.7-backup/primecount-backup-4.7-macOS-x64.zip), 431 KB

## Build instructions

You need to have installed a C++ compiler and CMake. Ideally
primecount should be compiled using a C++ compiler that supports both
OpenMP and 128-bit integers (e.g. GCC, Clang, Intel C++ Compiler).

```sh
cmake .
make -j
sudo make install
```

## Backup usage example

```sh
# We start a computation and interrupt it using Ctrl + C
$ ./primecount 1e19 --P2 -s

=== P2(x, y) ===
Computation of the 2nd partial sieve function
x = 10000000000000000000
y = 66422883
z = 150550526390
alpha = 30.831
threads = 8

Status: 46%^C
```

```sh
# Now we resume the computation from the backup file
$ ./primecount --resume

=== P2(x, y) ===
Computation of the 2nd partial sieve function
x = 10000000000000000000
y = 66422883
z = 150550526390
alpha = 30.831
threads = 8

Resuming from primecount.backup
MD5 checksum: OK
Status: 46%
```

## Batch processing

It is possible to create a ```worktodo.txt``` file with a list of
numbers to compute e.g.:

```sh
# worktodo.txt
10000000
1e15
1e15 --alpha=10 --threads=4
1e14 --P2
1e18 --S2_hard
```

Then you can process all numbers from ```worktodo.txt``` using:

```sh
$ scripts/worktodo.sh
```

The results will be stored in ```results.txt``` and extended
details are logged into ```primecount.log```.

## Command-line options

```
Usage: primecount x [OPTION]...
Count the primes below x <= 10^31 using fast implementations of the
combinatorial prime counting function.

Backup options:

  -b, --backup=<filename>   Set the backup filename. The default backup
                            filename is primecount.backup

  -r, --resume[=filename]   Resume the last computation from the
                            primecount.backup file. If another backup
                            filename is provided the computation is resumed
                            from that backup file
Options:

  -d,    --deleglise_rivat  Count primes using Deleglise-Rivat algorithm
         --legendre         Count primes using Legendre's formula
         --lehmer           Count primes using Lehmer's formula
  -m,    --meissel          Count primes using Meissel's formula
         --Li               Approximate pi(x) using the logarithmic integral
         --Li_inverse       Approximate the nth prime using Li^-1(x)
  -n,    --nthprime         Calculate the nth prime
  -p,    --primesieve       Count primes using the sieve of Eratosthenes
         --phi=<a>          phi(x, a) counts the numbers <= x that are
                            not divisible by any of the first a primes
         --Ri               Approximate pi(x) using Riemann R
         --Ri_inverse       Approximate the nth prime using Ri^-1(x)
  -s[N], --status[=N]       Show computation progress 1%, 2%, 3%, ...
                            [N] digits after decimal point e.g. N=1, 99.9%
         --test             Run various correctness tests and exit
         --time             Print the time elapsed in seconds
  -t<N>, --threads=<N>      Set the number of threads, 1 <= N <= CPU cores
  -v,    --version          Print version and license information
  -h,    --help             Print this help menu

Advanced Deleglise-Rivat options:

  -a<N>, --alpha=<N>        Tuning factor, 1 <= alpha <= x^(1/6)
         --P2               Only compute the 2nd partial sieve function
         --S1               Only compute the ordinary leaves
         --S2_trivial       Only compute the trivial special leaves
         --S2_easy          Only compute the easy special leaves
         --S2_hard          Only compute the hard special leaves
<<<<<<< HEAD
```
=======
```

## Benchmarks

<table>
  <tr align="center">
    <td><b>x</b></td>
    <td><b>Prime Count</b></td>
    <td><b>Legendre</b></td>
    <td><b>Meissel</b></td>
    <td><b>Lagarias<br/>Miller<br/>Odlyzko</b></td>
    <td><b>Deleglise<br/>Rivat</b></td>
  </tr>
  <tr align="right">
    <td>10<sup>10</sup></td>
    <td>455,052,511</td>
    <td>0.02s</td>
    <td>0.01s</td>
    <td>0.01s</td>
    <td>0.01s</td>
  </tr>
  <tr align="right">
    <td>10<sup>11</sup></td>
    <td>4,118,054,813</td>
    <td>0.03s</td>
    <td>0.02s</td>
    <td>0.01s</td>
    <td>0.01s</td>
  </tr>
  <tr align="right">
    <td>10<sup>12</sup></td>
    <td>37,607,912,018</td>
    <td>0.10s</td>
    <td>0.06s</td>
    <td>0.03s</td>
    <td>0.02s</td>
  </tr>
  <tr align="right">
    <td>10<sup>13</sup></td>
    <td>346,065,536,839</td>
    <td>0.46s</td>
    <td>0.26s</td>
    <td>0.06s</td>
    <td>0.04s</td>
  </tr>
  <tr align="right">
    <td>10<sup>14</sup></td>
    <td>3,204,941,750,802</td>
    <td>2.66s</td>
    <td>1.28s</td>
    <td>0.19s</td>
    <td>0.10s</td>
  </tr>
  <tr align="right">
    <td>10<sup>15</sup></td>
    <td>29,844,570,422,669</td>
    <td>17.51s</td>
    <td>7.65s</td>
    <td>0.73s</td>
    <td>0.35s</td>
  </tr>
  <tr align="right">
    <td>10<sup>16</sup></td>
    <td>279,238,341,033,925</td>
    <td>136.16s</td>
    <td>55.30s</td>
    <td>2.95s</td>
    <td>1.26s</td>
  </tr>
  <tr align="right">
    <td>10<sup>17</sup></td>
    <td>2,623,557,157,654,233</td>
    <td>1,155.34s</td>
    <td>456.08s</td>
    <td>12.49s</td>
    <td>4.57s</td>
  </tr>
  <tr align="right">
    <td>10<sup>18</sup></td>
    <td>24,739,954,287,740,860</td>
    <td>10,239.22s</td>
    <td>3,974.21s</td>
    <td>55.87s</td>
    <td>18.97s</td>
  </tr>
  <tr align="right">
    <td>10<sup>19</sup></td>
    <td>234,057,667,276,344,607</td>
    <td>NaN</td>
    <td>NaN</td>
    <td>NaN</td>
    <td>86.13s</td>
  </tr>
  <tr align="right">
    <td>10<sup>20</sup></td>
    <td>2,220,819,602,560,918,840</td>
    <td>NaN</td>
    <td>NaN</td>
    <td>NaN</td>
    <td>373.09s</td>
  </tr>
  <tr align="right">
    <td>10<sup>21</sup></td>
    <td>21,127,269,486,018,731,928</td>
    <td>NaN</td>
    <td>NaN</td>
    <td>NaN</td>
    <td>1,747.57s</td>
  </tr>
  <tr align="right">
    <td>10<sup>22</sup></td>
    <td>201,467,286,689,315,906,290</td>
    <td>NaN</td>
    <td>NaN</td>
    <td>NaN</td>
    <td>8,215.59s</td>
  </tr>
</table>

The benchmarks above were run on an AMD Ryzen 7 1700 CPU (8 x 3.0
GHz, 3.7 GHz Turbo) from 2017 and primecount was compiled using
GCC 6.3. Only the Deleglise-Rivat implementation supports
numbers&nbsp;>&nbsp;2<sup>63</sup>.

## Performance tips

primecount scales nicely up until 10<sup>24</sup> on current CPUs. For larger
values primecount's large memory usage causes many
[TLB (translation lookaside buffer)](https://en.wikipedia.org/wiki/Translation_lookaside_buffer)
cache misses that severely deteriorate primecount's performance.
Fortunately the Linux kernel allows to enable
[transparent huge pages](https://www.kernel.org/doc/html/latest/admin-guide/mm/transhuge.html)
so that large memory allocations will automatically be done using huge
pages instead of ordinary pages which dramatically reduces the number of
TLB cache misses. I have measured a speed up of more than 2x for
S1(10^26) when transparent huge pages are enabled.

```bash
sudo su

# Enable transparent huge pages until next reboot
echo always > /sys/kernel/mm/transparent_hugepage/enabled
echo always > /sys/kernel/mm/transparent_hugepage/defrag
```

## C++ library

primecount can be built as a static and shared C++ library for use in
other math projects.

```C++
#include <primecount.hpp>
#include <iostream>

int main()
{
    int64_t primes = primecount::pi(1000);
    std::cout << "primes below 1000 = " << primes << std::endl;

    return 0;
}
```

[libprimecount.md](doc/libprimecount.md) contains more information.

## Algorithms

<table>
  <tr>
    <td>Legendre's Formula</td>
    <td><img src="https://kimwalisch.github.io/primecount/formulas/pi_legendre.svg" height="20" align="absmiddle"/></td>
  </tr>
  <tr>
    <td>Meissel's Formula</td>
    <td><img src="https://kimwalisch.github.io/primecount/formulas/pi_meissel.svg" height="20" align="absmiddle"/></td>
  </tr>
  <tr>
    <td>Lehmer's Formula</td>
    <td><img src="https://kimwalisch.github.io/primecount/formulas/pi_lehmer.svg" height="20" align="absmiddle"/></td>
  </tr>
  <tr>
    <td>LMO Formula</td>
    <td><img src="https://kimwalisch.github.io/primecount/formulas/pi_lmo.svg" height="20" align="absmiddle"/></td>
  </tr>
</table>

<p>Up until the early 19th century the most efficient known method for
counting primes was the sieve of Eratosthenes which has a running time of
<img src="https://kimwalisch.github.io/primecount/formulas/Oxloglogx.svg" height="20" align="absmiddle"/>
operations. The first improvement to this bound was Legendre's formula
(1830) which uses the inclusion-exclusion principle to calculate the
number of primes below x without enumerating the individual primes.
Legendre's formula has a running time of
<img src="https://kimwalisch.github.io/primecount/formulas/Ox.svg" height="20" align="absmiddle"/>
operations and uses
<img src="http://kimwalisch.github.io/primecount/formulas/Osqrtx.svg" height="20" align="absmiddle"/>
space. In 1870 E. D. F. Meissel improved Legendre's formula by setting
<img src="https://kimwalisch.github.io/primecount/formulas/apisqrt3x.svg" height="20" align="absmiddle"/>
and by adding the correction term
<img src="https://kimwalisch.github.io/primecount/formulas/P2xa.svg" height="20" align="absmiddle"/>.
Meissel's formula has a running time of
<img src="https://kimwalisch.github.io/primecount/formulas/Omeissel.svg" height="20" align="absmiddle"/>
operations and uses
<img src="https://kimwalisch.github.io/primecount/formulas/Osqrtxlogx.svg" height="20" align="absmiddle"/>
space. In 1959 D. H. Lehmer extended Meissel's formula and slightly improved the running time to
<img src="https://kimwalisch.github.io/primecount/formulas/Olehmer.svg" height="20" align="absmiddle"/>
operations and
<img src="https://kimwalisch.github.io/primecount/formulas/Osqrtxlogx.svg" height="20" align="absmiddle"/>
space. In 1985 J. C. Lagarias, V. S. Miller and A. M. Odlyzko published a new
algorithm based on Meissel's formula which has a lower runtime complexity of
<img src="https://kimwalisch.github.io/primecount/formulas/Oroot23xlogx.svg" height="20" align="absmiddle"/>
operations and which uses only
<img src="https://kimwalisch.github.io/primecount/formulas/Osqrt3xlog2x.svg" height="20" align="absmiddle"/>
space.</p>
<p>primecount's Legendre, Meissel and Lehmer implementations are based
on Hans Riesel's book <a href="doc/References.md">[5]</a>,
its Lagarias-Miller-Odlyzko and Deleglise-Rivat implementations are
based on Tomás Oliveira's paper <a href="doc/References.md">[9]</a>.</p>

## Fast nth prime calculation

The most efficient known method for calculating the nth prime is a
combination of the prime counting function and a prime sieve. The idea
is to closely approximate the nth prime (e.g. using the inverse
logarithmic integral
<img src="https://kimwalisch.github.io/primecount/formulas/Li-1n.svg" height="20" align="absmiddle"/>
or the inverse Riemann R function
<img src="https://kimwalisch.github.io/primecount/formulas/RiemannR-1.svgz" height="20" align="absmiddle"/>)
and then count the primes up to this guess using the prime counting
function. Once this is done one starts sieving (e.g. using the
segmented sieve of Eratosthenes) from there on until one finds the
actual nth prime. The author has implemented ```primecount::nth_prime(n)```
this way (option: ```--nthprime```), it finds the nth prime in
<img src="https://kimwalisch.github.io/primecount/formulas/Oroot23xlog2x.svg" height="20" align="absmiddle"/>
operations using
<img src="https://kimwalisch.github.io/primecount/formulas/Opisqrtx.svg" height="20" align="absmiddle"/>
space.
>>>>>>> 48eba22b
<|MERGE_RESOLUTION|>--- conflicted
+++ resolved
@@ -143,244 +143,4 @@
          --S2_trivial       Only compute the trivial special leaves
          --S2_easy          Only compute the easy special leaves
          --S2_hard          Only compute the hard special leaves
-<<<<<<< HEAD
-```
-=======
-```
-
-## Benchmarks
-
-<table>
-  <tr align="center">
-    <td><b>x</b></td>
-    <td><b>Prime Count</b></td>
-    <td><b>Legendre</b></td>
-    <td><b>Meissel</b></td>
-    <td><b>Lagarias<br/>Miller<br/>Odlyzko</b></td>
-    <td><b>Deleglise<br/>Rivat</b></td>
-  </tr>
-  <tr align="right">
-    <td>10<sup>10</sup></td>
-    <td>455,052,511</td>
-    <td>0.02s</td>
-    <td>0.01s</td>
-    <td>0.01s</td>
-    <td>0.01s</td>
-  </tr>
-  <tr align="right">
-    <td>10<sup>11</sup></td>
-    <td>4,118,054,813</td>
-    <td>0.03s</td>
-    <td>0.02s</td>
-    <td>0.01s</td>
-    <td>0.01s</td>
-  </tr>
-  <tr align="right">
-    <td>10<sup>12</sup></td>
-    <td>37,607,912,018</td>
-    <td>0.10s</td>
-    <td>0.06s</td>
-    <td>0.03s</td>
-    <td>0.02s</td>
-  </tr>
-  <tr align="right">
-    <td>10<sup>13</sup></td>
-    <td>346,065,536,839</td>
-    <td>0.46s</td>
-    <td>0.26s</td>
-    <td>0.06s</td>
-    <td>0.04s</td>
-  </tr>
-  <tr align="right">
-    <td>10<sup>14</sup></td>
-    <td>3,204,941,750,802</td>
-    <td>2.66s</td>
-    <td>1.28s</td>
-    <td>0.19s</td>
-    <td>0.10s</td>
-  </tr>
-  <tr align="right">
-    <td>10<sup>15</sup></td>
-    <td>29,844,570,422,669</td>
-    <td>17.51s</td>
-    <td>7.65s</td>
-    <td>0.73s</td>
-    <td>0.35s</td>
-  </tr>
-  <tr align="right">
-    <td>10<sup>16</sup></td>
-    <td>279,238,341,033,925</td>
-    <td>136.16s</td>
-    <td>55.30s</td>
-    <td>2.95s</td>
-    <td>1.26s</td>
-  </tr>
-  <tr align="right">
-    <td>10<sup>17</sup></td>
-    <td>2,623,557,157,654,233</td>
-    <td>1,155.34s</td>
-    <td>456.08s</td>
-    <td>12.49s</td>
-    <td>4.57s</td>
-  </tr>
-  <tr align="right">
-    <td>10<sup>18</sup></td>
-    <td>24,739,954,287,740,860</td>
-    <td>10,239.22s</td>
-    <td>3,974.21s</td>
-    <td>55.87s</td>
-    <td>18.97s</td>
-  </tr>
-  <tr align="right">
-    <td>10<sup>19</sup></td>
-    <td>234,057,667,276,344,607</td>
-    <td>NaN</td>
-    <td>NaN</td>
-    <td>NaN</td>
-    <td>86.13s</td>
-  </tr>
-  <tr align="right">
-    <td>10<sup>20</sup></td>
-    <td>2,220,819,602,560,918,840</td>
-    <td>NaN</td>
-    <td>NaN</td>
-    <td>NaN</td>
-    <td>373.09s</td>
-  </tr>
-  <tr align="right">
-    <td>10<sup>21</sup></td>
-    <td>21,127,269,486,018,731,928</td>
-    <td>NaN</td>
-    <td>NaN</td>
-    <td>NaN</td>
-    <td>1,747.57s</td>
-  </tr>
-  <tr align="right">
-    <td>10<sup>22</sup></td>
-    <td>201,467,286,689,315,906,290</td>
-    <td>NaN</td>
-    <td>NaN</td>
-    <td>NaN</td>
-    <td>8,215.59s</td>
-  </tr>
-</table>
-
-The benchmarks above were run on an AMD Ryzen 7 1700 CPU (8 x 3.0
-GHz, 3.7 GHz Turbo) from 2017 and primecount was compiled using
-GCC 6.3. Only the Deleglise-Rivat implementation supports
-numbers&nbsp;>&nbsp;2<sup>63</sup>.
-
-## Performance tips
-
-primecount scales nicely up until 10<sup>24</sup> on current CPUs. For larger
-values primecount's large memory usage causes many
-[TLB (translation lookaside buffer)](https://en.wikipedia.org/wiki/Translation_lookaside_buffer)
-cache misses that severely deteriorate primecount's performance.
-Fortunately the Linux kernel allows to enable
-[transparent huge pages](https://www.kernel.org/doc/html/latest/admin-guide/mm/transhuge.html)
-so that large memory allocations will automatically be done using huge
-pages instead of ordinary pages which dramatically reduces the number of
-TLB cache misses. I have measured a speed up of more than 2x for
-S1(10^26) when transparent huge pages are enabled.
-
-```bash
-sudo su
-
-# Enable transparent huge pages until next reboot
-echo always > /sys/kernel/mm/transparent_hugepage/enabled
-echo always > /sys/kernel/mm/transparent_hugepage/defrag
-```
-
-## C++ library
-
-primecount can be built as a static and shared C++ library for use in
-other math projects.
-
-```C++
-#include <primecount.hpp>
-#include <iostream>
-
-int main()
-{
-    int64_t primes = primecount::pi(1000);
-    std::cout << "primes below 1000 = " << primes << std::endl;
-
-    return 0;
-}
-```
-
-[libprimecount.md](doc/libprimecount.md) contains more information.
-
-## Algorithms
-
-<table>
-  <tr>
-    <td>Legendre's Formula</td>
-    <td><img src="https://kimwalisch.github.io/primecount/formulas/pi_legendre.svg" height="20" align="absmiddle"/></td>
-  </tr>
-  <tr>
-    <td>Meissel's Formula</td>
-    <td><img src="https://kimwalisch.github.io/primecount/formulas/pi_meissel.svg" height="20" align="absmiddle"/></td>
-  </tr>
-  <tr>
-    <td>Lehmer's Formula</td>
-    <td><img src="https://kimwalisch.github.io/primecount/formulas/pi_lehmer.svg" height="20" align="absmiddle"/></td>
-  </tr>
-  <tr>
-    <td>LMO Formula</td>
-    <td><img src="https://kimwalisch.github.io/primecount/formulas/pi_lmo.svg" height="20" align="absmiddle"/></td>
-  </tr>
-</table>
-
-<p>Up until the early 19th century the most efficient known method for
-counting primes was the sieve of Eratosthenes which has a running time of
-<img src="https://kimwalisch.github.io/primecount/formulas/Oxloglogx.svg" height="20" align="absmiddle"/>
-operations. The first improvement to this bound was Legendre's formula
-(1830) which uses the inclusion-exclusion principle to calculate the
-number of primes below x without enumerating the individual primes.
-Legendre's formula has a running time of
-<img src="https://kimwalisch.github.io/primecount/formulas/Ox.svg" height="20" align="absmiddle"/>
-operations and uses
-<img src="http://kimwalisch.github.io/primecount/formulas/Osqrtx.svg" height="20" align="absmiddle"/>
-space. In 1870 E. D. F. Meissel improved Legendre's formula by setting
-<img src="https://kimwalisch.github.io/primecount/formulas/apisqrt3x.svg" height="20" align="absmiddle"/>
-and by adding the correction term
-<img src="https://kimwalisch.github.io/primecount/formulas/P2xa.svg" height="20" align="absmiddle"/>.
-Meissel's formula has a running time of
-<img src="https://kimwalisch.github.io/primecount/formulas/Omeissel.svg" height="20" align="absmiddle"/>
-operations and uses
-<img src="https://kimwalisch.github.io/primecount/formulas/Osqrtxlogx.svg" height="20" align="absmiddle"/>
-space. In 1959 D. H. Lehmer extended Meissel's formula and slightly improved the running time to
-<img src="https://kimwalisch.github.io/primecount/formulas/Olehmer.svg" height="20" align="absmiddle"/>
-operations and
-<img src="https://kimwalisch.github.io/primecount/formulas/Osqrtxlogx.svg" height="20" align="absmiddle"/>
-space. In 1985 J. C. Lagarias, V. S. Miller and A. M. Odlyzko published a new
-algorithm based on Meissel's formula which has a lower runtime complexity of
-<img src="https://kimwalisch.github.io/primecount/formulas/Oroot23xlogx.svg" height="20" align="absmiddle"/>
-operations and which uses only
-<img src="https://kimwalisch.github.io/primecount/formulas/Osqrt3xlog2x.svg" height="20" align="absmiddle"/>
-space.</p>
-<p>primecount's Legendre, Meissel and Lehmer implementations are based
-on Hans Riesel's book <a href="doc/References.md">[5]</a>,
-its Lagarias-Miller-Odlyzko and Deleglise-Rivat implementations are
-based on Tomás Oliveira's paper <a href="doc/References.md">[9]</a>.</p>
-
-## Fast nth prime calculation
-
-The most efficient known method for calculating the nth prime is a
-combination of the prime counting function and a prime sieve. The idea
-is to closely approximate the nth prime (e.g. using the inverse
-logarithmic integral
-<img src="https://kimwalisch.github.io/primecount/formulas/Li-1n.svg" height="20" align="absmiddle"/>
-or the inverse Riemann R function
-<img src="https://kimwalisch.github.io/primecount/formulas/RiemannR-1.svgz" height="20" align="absmiddle"/>)
-and then count the primes up to this guess using the prime counting
-function. Once this is done one starts sieving (e.g. using the
-segmented sieve of Eratosthenes) from there on until one finds the
-actual nth prime. The author has implemented ```primecount::nth_prime(n)```
-this way (option: ```--nthprime```), it finds the nth prime in
-<img src="https://kimwalisch.github.io/primecount/formulas/Oroot23xlog2x.svg" height="20" align="absmiddle"/>
-operations using
-<img src="https://kimwalisch.github.io/primecount/formulas/Opisqrtx.svg" height="20" align="absmiddle"/>
-space.
->>>>>>> 48eba22b
+```