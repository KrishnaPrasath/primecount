--- conflicted
+++ resolved
@@ -86,42 +86,6 @@
     fi
 
 script:
-<<<<<<< HEAD
-  # 1) Static analysis using cppcheck
-  - cppcheck src include --error-exitcode=1
-  # 2) Run test suite
-  - mkdir build
-  - cd build
-  - if [ "$CXX" = "g++" ]; then cmake .. -DBUILD_TESTS=ON; fi
-  - if [ "$CXX" = "clang++" ]; then cmake .. -DBUILD_TESTS=ON -DWITH_OPENMP=OFF; fi
-  - make -j4
-  - make test
-  # 3) Print primecount shared library dependencies
-  - ldd primecount
-  # 4) Run builtin tests
-  - ./primecount --test
-  # 5) Find runtime memory errors
-  - valgrind --error-exitcode=1 ./primecount 1e13
-  - valgrind --error-exitcode=1 ./primecount 1e12 --nthprime
-  - valgrind --error-exitcode=1 ./primecount 1e11 --deleglise_rivat1
-  - valgrind --error-exitcode=1 ./primecount 1e11 --lehmer
-  - valgrind --error-exitcode=1 ./primecount 1e10 --lmo3
-  # 6) Test primecount MPI
-  - cd ..
-  - rm -rf build
-  - mkdir build
-  - cd build
-  - if [ "$CXX" = "clang++" ]; then cmake .. -DWITH_MPI=ON -DWITH_OPENMP=OFF; fi
-  - if [ "$CXX" = "g++" ]; then cmake .. -DWITH_MPI=ON -DCMAKE_CXX_FLAGS="$CXXFLAGS -Wno-literal-suffix -Wno-strict-aliasing"; fi
-  - make -j4
-  - mpiexec -n 4 ./primecount 1e14 -t1 | grep 3204941750802
-  # 7) Compile using MinGW
-  - cd ..
-  - rm -rf build
-  - mkdir build
-  - cd build
-=======
->>>>>>> 0c2c7bbe
   - |
     if [ "$CXX" = "x86_64-w64-mingw32-g++-posix" ]
     then
