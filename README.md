# primecount-backup

[![Build Status](https://travis-ci.org/kimwalisch/primecount.svg)](https://travis-ci.org/kimwalisch/primecount)
[![Build Status](https://ci.appveyor.com/api/projects/status/github/kimwalisch/primecount?branch=master&svg=true)](https://ci.appveyor.com/project/kimwalisch/primecount)
[![Github Releases](https://img.shields.io/github/release/kimwalisch/primecount.svg)](https://github.com/kimwalisch/primecount/releases)

The primecount backup version saves intermediate results to a backup file (```primecount.backup```).
If your computer crashes or if you interrupt a computation you can resume
the same computation from the backup file. For pi(x) computations that
take weeks or even months to compute the backup functionality is very
important. David Baugh and myself have used primecount-backup to compute
pi(10^27) and many other records.

The primecount backup version also features advanced logging:

* ```results.txt```: Contains results only
* ```primecount.log```: Contains all partial results

## Binaries

Below are the latest precompiled primecount binaries for
Windows and Linux. These binaries are statically linked and
require a CPU which supports the POPCNT instruction (2010 or
later).

* [primecount-backup-4.2-win64.zip](https://github.com/kimwalisch/primecount/releases/download/v4.2-backup/primecount-backup-4.2-win64.zip), 598 KB
* [primecount-backup-4.2-linux-x64.tar.gz](https://github.com/kimwalisch/primecount/releases/download/v4.2-backup/primecount-backup-4.2-linux-x64.tar.gz), 1.1 MB

## Build instructions

You need to have installed a C++ compiler, cmake and make. Ideally
<<<<<<< HEAD
primecount should be compiled using the GCC compiler as GCC supports
both OpenMP and 128-bit integers.
=======
primecount should be compiled using a C++ compiler that supports both
OpenMP and 128-bit integers (e.g. GCC, Clang, Intel C++ Compiler).
>>>>>>> d75c55f6

```sh
cmake .
make -j
sudo make install
```

## Backup usage example

```sh
# We start a computation and interrupt it using Ctrl + C
$ ./primecount 1e19 --P2 -s

=== P2(x, y) ===
Computation of the 2nd partial sieve function
x = 10000000000000000000
y = 66422883
z = 150550526390
alpha = 30.831
threads = 8

Status: 46%^C
```

```sh
# Now we resume the computation from the backup file
$ ./primecount --resume

=== P2(x, y) ===
Computation of the 2nd partial sieve function
x = 10000000000000000000
y = 66422883
z = 150550526390
alpha = 30.831
threads = 8

Resuming from primecount.backup
Status: 46%
```

## Batch processing

It is possible to create a ```worktodo.txt``` file with a list of
numbers to compute e.g.:

```sh
# worktodo.txt
10000000
1e15
1e15 --alpha=10 --threads=4
1e14 --P2
1e18 --S2_hard
```

Then you can process all numbers from ```worktodo.txt``` using:

```sh
$ scripts/worktodo.sh
```

The results will be stored in ```results.txt``` and extended
details are logged into ```primecount.log```.

## Command-line options

```
Usage: primecount x [OPTION]...
Count the primes below x <= 10^31 using fast implementations of the
combinatorial prime counting function.

Backup options:

  -b, --backup=<filename>   Set the backup filename. The default backup
                            filename is primecount.backup

  -r, --resume[=filename]   Resume the last computation from the
                            primecount.backup file. If another backup
                            filename is provided the computation is resumed
                            from that backup file
Options:

  -d,    --deleglise_rivat  Count primes using Deleglise-Rivat algorithm
         --legendre         Count primes using Legendre's formula
         --lehmer           Count primes using Lehmer's formula
  -m,    --meissel          Count primes using Meissel's formula
         --Li               Approximate pi(x) using the logarithmic integral
         --Li_inverse       Approximate the nth prime using Li^-1(x)
  -n,    --nthprime         Calculate the nth prime
  -p,    --primesieve       Count primes using the sieve of Eratosthenes
         --phi=<a>          phi(x, a) counts the numbers <= x that are
                            not divisible by any of the first a primes
         --Ri               Approximate pi(x) using Riemann R
         --Ri_inverse       Approximate the nth prime using Ri^-1(x)
  -s[N], --status[=N]       Show computation progress 1%, 2%, 3%, ...
                            [N] digits after decimal point e.g. N=1, 99.9%
         --test             Run various correctness tests and exit
         --time             Print the time elapsed in seconds
  -t<N>, --threads=<N>      Set the number of threads, 1 <= N <= CPU cores
  -v,    --version          Print version and license information
  -h,    --help             Print this help menu

Advanced Deleglise-Rivat options:

  -a<N>, --alpha=<N>        Tuning factor, 1 <= alpha <= x^(1/6)
         --P2               Only compute the 2nd partial sieve function
         --S1               Only compute the ordinary leaves
         --S2_trivial       Only compute the trivial special leaves
         --S2_easy          Only compute the easy special leaves
         --S2_hard          Only compute the hard special leaves

Examples:

  primecount 1e13
  primecount 1e13 --nthprime --threads=4
```<|MERGE_RESOLUTION|>--- conflicted
+++ resolved
@@ -29,13 +29,8 @@
 ## Build instructions
 
 You need to have installed a C++ compiler, cmake and make. Ideally
-<<<<<<< HEAD
-primecount should be compiled using the GCC compiler as GCC supports
-both OpenMP and 128-bit integers.
-=======
 primecount should be compiled using a C++ compiler that supports both
 OpenMP and 128-bit integers (e.g. GCC, Clang, Intel C++ Compiler).
->>>>>>> d75c55f6
 
 ```sh
 cmake .
